//------------------------------------------------------------------------------
/// @brief SnuPL/0 parser
/// @author Bernhard Egger <bernhard@csap.snu.ac.kr>
/// @section changelog Change Log
/// 2012/09/14 Bernhard Egger created
/// 2013/03/07 Bernhard Egger adapted to SnuPL/0
/// 2014/11/04 Bernhard Egger maintain unary '+' signs in the AST
/// 2016/04/01 Bernhard Egger adapted to SnuPL/1 (this is not a joke)
/// 2016/09/28 Bernhard Egger assignment 2: parser for SnuPL/-1
///
/// @section license_section License
/// Copyright (c) 2012-2016, Bernhard Egger
/// All rights reserved.
///
/// Redistribution and use in source and binary forms,  with or without modifi-
/// cation, are permitted provided that the following conditions are met:
///
/// - Redistributions of source code must retain the above copyright notice,
///   this list of conditions and the following disclaimer.
/// - Redistributions in binary form must reproduce the above copyright notice,
///   this list of conditions and the following disclaimer in the documentation
///   and/or other materials provided with the distribution.
///
/// THIS SOFTWARE IS PROVIDED BY THE COPYRIGHT HOLDERS AND CONTRIBUTORS "AS IS"
/// AND ANY EXPRESS OR IMPLIED WARRANTIES, INCLUDING,  BUT NOT LIMITED TO,  THE
/// IMPLIED WARRANTIES OF MERCHANTABILITY  AND FITNESS FOR A PARTICULAR PURPOSE
/// ARE DISCLAIMED.  IN NO EVENT SHALL THE COPYRIGHT HOLDER  OR CONTRIBUTORS BE
/// LIABLE FOR ANY DIRECT,  INDIRECT, INCIDENTAL, SPECIAL, EXEMPLARY, OR CONSE-
/// QUENTIAL DAMAGES (INCLUDING, BUT NOT LIMITED TO, PROCUREMENT OF  SUBSTITUTE
/// GOODS OR SERVICES; LOSS OF USE, DATA, OR PROFITS; OR BUSINESS INTERRUPTION)
/// HOWEVER CAUSED AND ON ANY THEORY OF LIABILITY, WHETHER IN  CONTRACT, STRICT
/// LIABILITY, OR TORT  (INCLUDING NEGLIGENCE OR OTHERWISE)  ARISING IN ANY WAY
/// OUT OF THE USE OF THIS SOFTWARE, EVEN IF ADVISED OF THE POSSIBILITY OF SUCH
/// DAMAGE.
//------------------------------------------------------------------------------

#include <limits.h>
#include <cassert>
#include <errno.h>
#include <cstdlib>
#include <vector>
#include <iostream>
#include <exception>

#include "parser.h"
#include "type.h"
using namespace std;


//------------------------------------------------------------------------------
// CParser
//
CParser::CParser(CScanner *scanner)
{
  _scanner = scanner;
  _module = NULL;
}

CAstNode* CParser::Parse(void)
{
  _abort = false;

  if (_module != NULL) { delete _module; _module = NULL; }

  try {
    if (_scanner != NULL) _module = module();

    if (_module != NULL) {
      CToken t;
      string msg;
      //if (!_module->TypeCheck(&t, &msg)) SetError(t, msg);
    }
  } catch (...) {
    _module = NULL;
  }

  return _module;
}

const CToken* CParser::GetErrorToken(void) const
{
  if (_abort) return &_error_token;
  else return NULL;
}

string CParser::GetErrorMessage(void) const
{
  if (_abort) return _message;
  else return "";
}

inline void CParser::SetDuplicatedVariableError(CToken t)
{
  SetError(t, "duplicate variable declaration '" + t.GetValue() + "'.");
}

void CParser::SetError(CToken t, const string message)
{
  _error_token = t;
  _message = message;
  _abort = true;
  throw message;
}

bool CParser::Consume(EToken type, CToken *token)
{
  if (_abort) return false;

  CToken t = _scanner->Get();

  if (t.GetType() != type) {
    SetError(t, "expected '" + CToken::Name(type) + "', got '" +
             t.GetName() + "'");
  }

  if (token != NULL) *token = t;

  return t.GetType() == type;
}

void CParser::InitSymbolTable(CSymtab *s)
{
  CTypeManager *tm = CTypeManager::Get();

  // TODO: add predefined functions here
}

CAstModule* CParser::module(void)
{
  //
  // module ::= "module" ident ";" varDeclaration { subroutineDecl }
  //            "begin" statSewquence "end" ident ".".
  //

  CToken moduleToken;
  CToken nameToken;

  Consume(tModule, &moduleToken);
  Consume(tIdent, &nameToken);
  Consume(tSemicolon);

  auto m = new CAstModule(moduleToken, nameToken.GetValue());

  if (_scanner->Peek().GetType() == tVar) {
    Consume(tVar);

    auto symtab = m->GetSymbolTable();
    for (auto &&var : varDeclSequence()) {
      if (!symtab->AddSymbol(m->CreateVar(var.first.GetValue(), var.second))) {
        SetDuplicatedVariableError(var.first);
      }
    }
  }

  for (;;) {
    auto type = _scanner->Peek().GetType();
    if (type != tProcedure && type != tFunction) break;

    auto pf = subroutineDecl(m, type == tFunction);
  }

  Consume(tBegin);

  auto statseq = statSequence(m);
  m->SetStatementSequence(statseq);

  Consume(tEnd);

  CToken endIdent;
  Consume(tIdent, &endIdent);
  if (nameToken.GetValue() != endIdent.GetValue()) {
    SetError(endIdent, "module identifier mismatch ('" +
     nameToken.GetValue() + "' != '" + endIdent.GetValue() + "').");
  }
  Consume(tDot);

  return m;
}

CAstStatement* CParser::statSequence(CAstScope *s)
{
  //
  // statSequence ::= [ statement { ";" statement } ].
  // statement ::= assignment.
  // FIRST(statSequence) = { tNumber }
  // FOLLOW(statSequence) = { tDot }
  //
  CAstStatement *head = NULL;

  EToken tt = _scanner->Peek().GetType();
  if (!(tt == tDot)) {
    CAstStatement *tail = NULL;

    do {
      CToken t;
      EToken tt = _scanner->Peek().GetType();
      CAstStatement *st = NULL;

      switch (tt) {
        // statement ::= assignment
        case tNumber:
          st = assignment(s);
          break;

        default:
          SetError(_scanner->Peek(), "statement expected.");
          break;
      }

      assert(st != NULL);
      if (head == NULL) head = st;
      else tail->SetNext(st);
      tail = st;

      tt = _scanner->Peek().GetType();
      if (tt == tDot) break;

      Consume(tSemicolon);
    } while (!_abort);
  }

  return head;
}

CAstStatAssign* CParser::assignment(CAstScope *s)
{
  //
  // assignment ::= number ":=" expression.
  //
  CToken t;

  CAstConstant *lhs = number();
  Consume(tAssign, &t);

  CAstExpression *rhs = expression(s);

  return new CAstStatAssign(t, lhs, rhs);
}

CAstFunctionCall* CParser::subroutineCallForFunction(CAstScope *s)
{
  CToken t;
  CSymtab *tab;
  const CSymbol *sym;
  CAstFunctionCall *fc;

  Consume(tIdent, &t);

  tab = s->GetSymbolTable();
  sym = tab->FindSymbol(t.GetValue(), sGlobal);

  if (sym == NULL)
    SetError(t, "undefined identifier.");
  else if (sym->GetSymbolType() != stProcedure)
    SetError(t, "invalid procedure/function identifier.");

  fc = new CAstFunctionCall(t, static_cast<const CSymProc *>(sym));

  Consume(tLBrak);

  if (_scanner->Peek().GetType() != tRBrak) {
    while (true) {
      fc->AddArg(expression(s));

      if (_scanner->Peek().GetType() == tComma) Consume(tComma);
      else break;
    }
  }

  Consume(tRBrak);

  return fc;
}

CAstExpression* CParser::expression(CAstScope* s)
{
  //
  // expression ::= simpleexpr [ relOp simpleexpr ].
  //
  CToken t;
  EOperation relop;
  CAstExpression *left = NULL, *right = NULL;

  left = simpleexpr(s);

  if (_scanner->Peek().GetType() == tRelOp) {
    Consume(tRelOp, &t);
    right = simpleexpr(s);

    if (t.GetValue() == "=")       relop = opEqual;
    else if (t.GetValue() == "#")  relop = opNotEqual;
    else if (t.GetValue() == "<")  relop = opLessThan;
    else if (t.GetValue() == "<=") relop = opLessEqual;
    else if (t.GetValue() == ">")  relop = opBiggerThan;
    else if (t.GetValue() == ">=") relop = opBiggerEqual;
    else SetError(t, "invalid relation.");

    return new CAstBinaryOp(t, relop, left, right);
  } else {
    return left;
  }
}

CAstExpression* CParser::simpleexpr(CAstScope *s)
{
  //
  // simpleexpr ::= ["+"|"-"] term { termOp term }.
  //
  CAstUnaryOp *u = NULL;
  CToken unaryOp;
  CAstExpression *n = NULL;
  EToken et;

  et = _scanner->Peek().GetType();

  if (et == tPlusMinus) {
    Consume(tPlusMinus, &unaryOp);
  }

  n = term(s);

  while (true) {
    CToken termOp;
    CAstExpression *l = n, *r;
    EOperation oper;

    et = _scanner->Peek().GetType();
    if (et == tPlusMinus) {
      Consume(tPlusMinus, &termOp);
      oper = termOp.GetValue() == "+" ? opAdd : opSub;
    } else if (et == tOr) {
      Consume(tOr, &termOp);
      oper = opOr;
    }
    else break;

    r = term(s);

    n = new CAstBinaryOp(termOp, oper, l, r);
  }

  if (unaryOp.GetType() == tUndefined) return n;
  return new CAstUnaryOp(unaryOp, unaryOp.GetValue() == "+" ? opPos : opNeg, n);
}

CAstExpression* CParser::term(CAstScope *s)
{
  //
  // term ::= factor { factOp factor }.
  //
  CAstExpression *n = NULL;
  EToken et;

  n = factor(s);

  et = _scanner->Peek().GetType();

  while (et == tMulDivAnd) {
    CToken t;
    CAstExpression *l = n, *r;
    EOperation oper;

    Consume(tMulDivAnd, &t);

    if (t.GetValue() == "*")      oper = opMul;
    else if (t.GetValue() == "/") oper = opDiv;
    else                          oper = opAnd;

    r = factor(s);

    n = new CAstBinaryOp(t, oper, l, r);

    et = _scanner->Peek().GetType();
  }

  return n;
}

CAstExpression* CParser::factor(CAstScope *s)
{
  //
  // factor ::= qualident | number | boolean | char | string |
  //            "(" expression ")" | subroutineCall | "!" factor.
  //

  CToken t;
  EToken tt = _scanner->Peek().GetType();
  CAstExpression *n = NULL;

  switch (tt) {
    case tNumber:
      n = number();
      break;

    case tBoolean:
      n = boolean();
      break;

    case tChar:
      n = char_();
      break;

    case tString:
      n = string_(s);
      break;

    case tLBrak:
      Consume(tLBrak);
      n = expression(s);
      Consume(tRBrak);
      break;

    case tNot:
      Consume(tNot, &t);
      n = factor(s);
      n = new CAstUnaryOp(t, opNot, n);
      break;

    case tIdent:
      if (_scanner->Peek().GetType() == tLBrak) {
        n = subroutineCallForFunction(s);
      } else {
        n = qualident(s);
      }
      break;

    default:
      cout << "got " << _scanner->Peek() << endl;
      SetError(_scanner->Peek(), "factor expected.");
      break;
  }

  return n;
}

CAstDesignator* CParser::qualident(CAstScope *s)
{
  CToken t;

  Consume(tIdent, &t);
  SetError(t, "not implemented.");

  return NULL;
}

CAstConstant* CParser::number(void)
{
  //
  // number ::= digit { digit }.
  //
  // "digit { digit }" is scanned as one token (tNumber)
  //

  CToken t;

  Consume(tNumber, &t);

  errno = 0;
  long long v = strtoll(t.GetValue().c_str(), NULL, 10);
  if (errno != 0) SetError(t, "invalid number.");

  return new CAstConstant(t, CTypeManager::Get()->GetInt(), v);
}

<<<<<<< HEAD
CAstConstant *CParser::boolean(void)
{
  CToken t;

  Consume(tBoolean, &t);

  return new CAstConstant(t, CTypeManager::Get()->GetBool(), t.GetValue() == "true");
}

CAstConstant *CParser::char_(void)
{
  CToken t;
  string v;

  Consume(tChar, &t);
  v = CToken::unescape(t.GetValue());

  return new CAstConstant(t, CTypeManager::Get()->GetChar(), v[0]);
}

CAstStringConstant *CParser::string_(CAstScope *s)
{
  CToken t;

  Consume(tString, &t);

  return new CAstStringConstant(t, t.GetValue(), s);
=======
vector<pair<CToken, const CType *>> CParser::varDeclSequence()
{
  vector<pair<CToken, const CType *>> ret;

  do {
    vector<CToken> idents;
    CToken ident;
    Consume(tIdent, &ident);
    idents.push_back(ident);

    while (_scanner->Peek().GetType() == tComma) {
      Consume(tComma);
      Consume(tIdent, &ident);
      idents.push_back(ident);
    }

    Consume(tColon);

    auto type = type_();

    for (auto &&elem : idents) {
      ret.emplace_back(elem, type);
    }
    if (_scanner->Peek().GetType() != tSemicolon)
      break;

    Consume(tSemicolon);
  } while (_scanner->Peek().GetType() == tIdent);

  return ret;
}

CAstProcedure* CParser::subroutineDecl(CAstScope *s, bool isFunc)
{
  Consume(isFunc ? tFunction : tProcedure);

  CToken nameToken;
  Consume(tIdent, &nameToken);

  vector<pair<CToken, const CType *>> params;

  if (_scanner->Peek().GetType() == tLBrak) {
    Consume(tLBrak);
    params = varDeclSequence();
    Consume(tRBrak);
  }

  const CType *returnType;

  if (isFunc) {
    Consume(tColon);
    returnType = type_();
  } else {
    returnType = CTypeManager::Get()->GetNull();
  }

  Consume(tSemicolon);

  CSymProc *symproc = new CSymProc(nameToken.GetValue(), returnType);
  auto ret = new CAstProcedure(nameToken, nameToken.GetValue(), s, symproc);
  auto stable = ret->GetSymbolTable();

  for (int i = 0; i < params.size(); i++) {
    auto sym = new CSymParam(i, params[i].first.GetValue(), params[i].second);
    symproc->AddParam(sym);
    if (!stable->AddSymbol(sym)) {
      SetDuplicatedVariableError(params[i].first);
    }
  }

  if (_scanner->Peek().GetType() == tVar) {
    Consume(tVar);
    for (auto &&local : varDeclSequence()) {
      if (!stable->AddSymbol(ret->CreateVar(local.first.GetValue(), local.second))) {
        SetDuplicatedVariableError(local.first);
      }
    }
  }

  Consume(tBegin);
  ret->SetStatementSequence(statSequence(ret));
  Consume(tEnd);

  CToken endIdent;
  Consume(tIdent, &endIdent);
  if (nameToken.GetValue() != endIdent.GetValue()) {
    SetError(endIdent, "procedure/function identifier mismatch ('" +
     nameToken.GetValue() + "' != '" + endIdent.GetValue() + "').");
  }

  Consume(tSemicolon);

  return ret;
}

const CType *CParser::type_()
{
  CToken basetype;
  const CType *ret = nullptr;
  Consume(tBaseType, &basetype);
  ret = CTypeManager::Get()->GetFromName(basetype.GetValue());

  while (_scanner->Peek().GetType() == tLSqBrak) {
    Consume(tLSqBrak);

    CToken dim;
    Consume(tNumber, &dim);
    ret = CTypeManager::Get()->GetArray(stoi(dim.GetValue()), ret);
    Consume(tRSqBrak);
  }
  return ret;
>>>>>>> 179b86ec
}<|MERGE_RESOLUTION|>--- conflicted
+++ resolved
@@ -462,7 +462,6 @@
   return new CAstConstant(t, CTypeManager::Get()->GetInt(), v);
 }
 
-<<<<<<< HEAD
 CAstConstant *CParser::boolean(void)
 {
   CToken t;
@@ -490,7 +489,8 @@
   Consume(tString, &t);
 
   return new CAstStringConstant(t, t.GetValue(), s);
-=======
+}
+
 vector<pair<CToken, const CType *>> CParser::varDeclSequence()
 {
   vector<pair<CToken, const CType *>> ret;
@@ -602,5 +602,4 @@
     Consume(tRSqBrak);
   }
   return ret;
->>>>>>> 179b86ec
 }